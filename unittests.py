import unittest
import numpy as np
import os
from qpu.ast import parse_command
from qpu.qpu_base import QuantumProcessorUnit
from cli import CircuitSimulator


def run_process(proc_file, proc_name, params):
    sim = CircuitSimulator(QuantumProcessorUnit(num_qubits=5))
    sim.current_cycle = 0
    cwd = os.getcwd()
    proto_dir = os.path.dirname(proc_file)
    os.chdir(proto_dir)
    try:
        compile_cmd = f"COMPILEPROCESS --NAME {proc_name} {os.path.basename(proc_file)}"
        parse_command(compile_cmd).evaluate(sim.memory, sim.current_cycle, sim.qpu, sim.hilbert, sim)
        call_args = ' '.join(params)
        call_cmd = f"CALL {proc_name} -I {call_args}"
        parse_command(call_cmd).evaluate(sim.memory, sim.current_cycle, sim.qpu, sim.hilbert, sim)
    finally:
        os.chdir(cwd)
    return sim


class TestSingleBitAdder(unittest.TestCase):
    def setUp(self):
        self.zero = np.array([1.0, 0.0], dtype=complex)
        self.one = np.array([0.0, 1.0], dtype=complex)
        self.proc_file = os.path.join(os.path.dirname(__file__), "SingleBitFullAdder.txt")
        self.proc_name = "SingleBitFullAdder"
        self.cases = [
            ("0p", "0p", "0p", self.zero, self.zero),
            ("0p", "0p", "1p", self.one, self.zero),
            ("0p", "1p", "0p", self.one, self.zero),
            ("0p", "1p", "1p", self.zero, self.one),
            ("1p", "0p", "0p", self.one, self.zero),
            ("1p", "0p", "1p", self.zero, self.one),
<<<<<<< HEAD
            ("1p", "1p", "0p", self.zero, self.one),
=======
            ("1p", "1p", "0p", self.one, self.zero),
>>>>>>> 667edf64
            ("1p", "1p", "1p", self.one, self.one),
        ]

    def test_all_combinations(self):
        for A, B, Cin, exp_sum, exp_cout in self.cases:
            with self.subTest(A=A, B=B, Cin=Cin):
                sim = run_process(self.proc_file, self.proc_name, [A, B, Cin])
<<<<<<< HEAD
                s_cycle = max(sim.memory[3].keys())
                c_cycle = max(sim.memory[4].keys())
                s = sim.memory[3][s_cycle]
                c = sim.memory[4][c_cycle]
=======
                s = sim.memory[3][0]
                c = sim.memory[2][0]
>>>>>>> 667edf64
                np.testing.assert_allclose(s, exp_sum, atol=1e-7)
                np.testing.assert_allclose(c, exp_cout, atol=1e-7)


class TestTwoBitAdder(unittest.TestCase):
    def setUp(self):
        self.zero = np.array([1.0, 0.0], dtype=complex)
        self.one = np.array([0.0, 1.0], dtype=complex)
        self.proc_file = os.path.join(os.path.dirname(__file__), "TwoBitFullAdder.txt")
        self.proc_name = "TwoBitFullAdder"

    def expected(self, A0, A1, B0, B1, Cin):
        a = (int(A1[-2]) << 1) | int(A0[-2])
        b = (int(B1[-2]) << 1) | int(B0[-2])
        cin = int(Cin[-2])
        total = a + b + cin
        s0 = (total & 1)
        s1 = (total >> 1) & 1
        cout = (total >> 2) & 1
        return (self.one if s0 else self.zero,
                self.one if s1 else self.zero,
                self.one if cout else self.zero)

    def test_all_combinations(self):
        bits = ["0p", "1p"]
        for A0 in bits:
            for A1 in bits:
                for B0 in bits:
                    for B1 in bits:
                        for Cin in bits:
                            with self.subTest(A0=A0, A1=A1, B0=B0, B1=B1, Cin=Cin):
                                sim = run_process(self.proc_file, self.proc_name,
                                                  [A0, A1, B0, B1, Cin])
<<<<<<< HEAD
                                s0_cycle = max(sim.memory["Sum0"].keys())
                                s1_cycle = max(sim.memory["Sum1"].keys())
                                cout_cycle = max(sim.memory["Cout"].keys())
                                s0 = sim.memory["Sum0"][s0_cycle]
                                s1 = sim.memory["Sum1"][s1_cycle]
                                cout = sim.memory["Cout"][cout_cycle]
=======
                                s0 = sim.memory["Sum0"][0]
                                s1 = sim.memory["Sum1"][1]
                                cout = sim.memory["Cout"][1]
>>>>>>> 667edf64
                                exp_s0, exp_s1, exp_cout = self.expected(A0, A1, B0, B1, Cin)
                                np.testing.assert_allclose(s0, exp_s0, atol=1e-7)
                                np.testing.assert_allclose(s1, exp_s1, atol=1e-7)
                                np.testing.assert_allclose(cout, exp_cout, atol=1e-7)


if __name__ == "__main__":
    unittest.main()
<|MERGE_RESOLUTION|>--- conflicted
+++ resolved
@@ -4,7 +4,6 @@
 from qpu.ast import parse_command
 from qpu.qpu_base import QuantumProcessorUnit
 from cli import CircuitSimulator
-
 
 def run_process(proc_file, proc_name, params):
     sim = CircuitSimulator(QuantumProcessorUnit(num_qubits=5))
@@ -13,100 +12,54 @@
     proto_dir = os.path.dirname(proc_file)
     os.chdir(proto_dir)
     try:
-        compile_cmd = f"COMPILEPROCESS --NAME {proc_name} {os.path.basename(proc_file)}"
-        parse_command(compile_cmd).evaluate(sim.memory, sim.current_cycle, sim.qpu, sim.hilbert, sim)
-        call_args = ' '.join(params)
-        call_cmd = f"CALL {proc_name} -I {call_args}"
-        parse_command(call_cmd).evaluate(sim.memory, sim.current_cycle, sim.qpu, sim.hilbert, sim)
+        parse_command(f"COMPILEPROCESS --NAME {proc_name} {os.path.basename(proc_file)}") \
+            .evaluate(sim.memory, sim.current_cycle, sim.qpu, sim.hilbert, sim)
+        parse_command(f"CALL {proc_name} -I {' '.join(params)}") \
+            .evaluate(sim.memory, sim.current_cycle, sim.qpu, sim.hilbert, sim)
     finally:
         os.chdir(cwd)
     return sim
 
-
-class TestSingleBitAdder(unittest.TestCase):
-    def setUp(self):
-        self.zero = np.array([1.0, 0.0], dtype=complex)
-        self.one = np.array([0.0, 1.0], dtype=complex)
-        self.proc_file = os.path.join(os.path.dirname(__file__), "SingleBitFullAdder.txt")
-        self.proc_name = "SingleBitFullAdder"
-        self.cases = [
-            ("0p", "0p", "0p", self.zero, self.zero),
-            ("0p", "0p", "1p", self.one, self.zero),
-            ("0p", "1p", "0p", self.one, self.zero),
-            ("0p", "1p", "1p", self.zero, self.one),
-            ("1p", "0p", "0p", self.one, self.zero),
-            ("1p", "0p", "1p", self.zero, self.one),
-<<<<<<< HEAD
-            ("1p", "1p", "0p", self.zero, self.one),
-=======
-            ("1p", "1p", "0p", self.one, self.zero),
->>>>>>> 667edf64
-            ("1p", "1p", "1p", self.one, self.one),
-        ]
-
-    def test_all_combinations(self):
-        for A, B, Cin, exp_sum, exp_cout in self.cases:
-            with self.subTest(A=A, B=B, Cin=Cin):
-                sim = run_process(self.proc_file, self.proc_name, [A, B, Cin])
-<<<<<<< HEAD
-                s_cycle = max(sim.memory[3].keys())
-                c_cycle = max(sim.memory[4].keys())
-                s = sim.memory[3][s_cycle]
-                c = sim.memory[4][c_cycle]
-=======
-                s = sim.memory[3][0]
-                c = sim.memory[2][0]
->>>>>>> 667edf64
-                np.testing.assert_allclose(s, exp_sum, atol=1e-7)
-                np.testing.assert_allclose(c, exp_cout, atol=1e-7)
-
-
 class TestTwoBitAdder(unittest.TestCase):
     def setUp(self):
         self.zero = np.array([1.0, 0.0], dtype=complex)
-        self.one = np.array([0.0, 1.0], dtype=complex)
+        self.one  = np.array([0.0, 1.0], dtype=complex)
         self.proc_file = os.path.join(os.path.dirname(__file__), "TwoBitFullAdder.txt")
         self.proc_name = "TwoBitFullAdder"
+        self.N = 2
 
-    def expected(self, A0, A1, B0, B1, Cin):
-        a = (int(A1[-2]) << 1) | int(A0[-2])
-        b = (int(B1[-2]) << 1) | int(B0[-2])
-        cin = int(Cin[-2])
+    def expected(self, a, b, cin):
         total = a + b + cin
-        s0 = (total & 1)
-        s1 = (total >> 1) & 1
+        # sum bits s0, s1 and carry out
+        s0   = (total >> 0) & 1
+        s1   = (total >> 1) & 1
         cout = (total >> 2) & 1
         return (self.one if s0 else self.zero,
                 self.one if s1 else self.zero,
                 self.one if cout else self.zero)
 
     def test_all_combinations(self):
-        bits = ["0p", "1p"]
-        for A0 in bits:
-            for A1 in bits:
-                for B0 in bits:
-                    for B1 in bits:
-                        for Cin in bits:
-                            with self.subTest(A0=A0, A1=A1, B0=B0, B1=B1, Cin=Cin):
-                                sim = run_process(self.proc_file, self.proc_name,
-                                                  [A0, A1, B0, B1, Cin])
-<<<<<<< HEAD
-                                s0_cycle = max(sim.memory["Sum0"].keys())
-                                s1_cycle = max(sim.memory["Sum1"].keys())
-                                cout_cycle = max(sim.memory["Cout"].keys())
-                                s0 = sim.memory["Sum0"][s0_cycle]
-                                s1 = sim.memory["Sum1"][s1_cycle]
-                                cout = sim.memory["Cout"][cout_cycle]
-=======
-                                s0 = sim.memory["Sum0"][0]
-                                s1 = sim.memory["Sum1"][1]
-                                cout = sim.memory["Cout"][1]
->>>>>>> 667edf64
-                                exp_s0, exp_s1, exp_cout = self.expected(A0, A1, B0, B1, Cin)
-                                np.testing.assert_allclose(s0, exp_s0, atol=1e-7)
-                                np.testing.assert_allclose(s1, exp_s1, atol=1e-7)
-                                np.testing.assert_allclose(cout, exp_cout, atol=1e-7)
+        for a in range(2**self.N):
+            for b in range(2**self.N):
+                for cin in (0, 1):
+                    with self.subTest(a=a, b=b, cin=cin):
+                        # format inputs as "0p"/"1p"
+                        params = [f"{(a>>i)&1}p" for i in range(self.N)]
+                        params += [f"{(b>>i)&1}p" for i in range(self.N)]
+                        params.append(f"{cin}p")
 
+                        sim = run_process(self.proc_file, self.proc_name, params)
+                        s0_cycle = max(sim.memory["Sum0"].keys())
+                        s1_cycle = max(sim.memory["Sum1"].keys())
+                        cout_cycle = max(sim.memory["Cout"].keys())
 
-if __name__ == "__main__":
-    unittest.main()
+                        s0, s1, cout = (
+                            sim.memory["Sum0"][s0_cycle],
+                            sim.memory["Sum1"][s1_cycle],
+                            sim.memory["Cout"][cout_cycle]
+                        )
+                        exp_s0, exp_s1, exp_cout = self.expected(a, b, cin)
+
+                        np.testing.assert_allclose(s0, exp_s0, atol=1e-7)
+                        np.testing.assert_allclose(s1, exp_s1, atol=1e-7)
+                        np.testing.assert_allclose(cout, exp_cout, atol=1e-7)